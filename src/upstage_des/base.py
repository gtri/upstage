--- conflicted
+++ resolved
@@ -18,10 +18,7 @@
 
 from simpy import Environment as SimpyEnv
 from simpy import Event as SimEvent
-<<<<<<< HEAD
 from simpy.core import SimTime
-=======
->>>>>>> 296d6343
 
 from upstage_des.geography import INTERSECTION_LOCATION_CALLABLE, EarthProtocol
 from upstage_des.units.convert import STANDARD_TIMES, TIME_ALTERNATES, unit_convert
