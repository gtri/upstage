--- conflicted
+++ resolved
@@ -7,12 +7,8 @@
 
 from collections.abc import Callable
 from copy import deepcopy
-<<<<<<< HEAD
+from enum import Enum
 from typing import TYPE_CHECKING, Any, Generic, TypeVar, cast, get_args
-=======
-from enum import Enum
-from typing import TYPE_CHECKING, Any, Generic, TypeVar, cast
->>>>>>> 0b1d8613
 
 from simpy import Container, Store
 
@@ -227,7 +223,6 @@
     def __set_name__(self, owner: "Actor", name: str) -> None:
         self.name = name
 
-<<<<<<< HEAD
     def _infer_state(self, instance: "Actor") -> tuple[Any, ...]:
         """Infer types for the state.
 
@@ -240,7 +235,7 @@
         state_class = instance._state_defs[self.name]
         args = get_args(state_class.__orig_class__)
         return args
-=======
+
     def _set_default(self, instance: "Actor") -> None:
         """Set the state's value on the actor the default.
 
@@ -256,7 +251,6 @@
             raise SimulationError("State not allowed `None` default.")
         value = deepcopy(self._default)
         self.__set__(instance, value)
->>>>>>> 0b1d8613
 
     def has_default(self) -> bool:
         """Check if a default exists.
