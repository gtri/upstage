--- conflicted
+++ resolved
@@ -7183,8 +7183,7 @@
 - conda: https://conda.anaconda.org/conda-forge/linux-64/pyzmq-26.4.0-py312hbf22597_0.conda
   sha256: 65a264837f189b0c69c5431ea8ef44e405c472fedba145b05055f284f08bc663
   md5: fa0ab7d5bee9efbc370e71bcb5da9856
-<<<<<<< HEAD
-=======
+
   depends:
   - __glibc >=2.17,<3.0.a0
   - libgcc >=13
@@ -7218,135 +7217,6 @@
 - conda: https://conda.anaconda.org/conda-forge/osx-arm64/pyzmq-26.4.0-py312hf4875e0_0.conda
   sha256: b8b41da0aac8aab5e48e62ff341374f12cd0ace7a59b80f56bc75371aa4796d5
   md5: 1e2a85e9493ad7c892ecbca89a11837c
-  depends:
-  - __osx >=11.0
-  - libcxx >=18
-  - libsodium >=1.0.20,<1.0.21.0a0
-  - python >=3.12,<3.13.0a0
-  - python >=3.12,<3.13.0a0 *_cpython
-  - python_abi 3.12.* *_cp312
-  - zeromq >=4.3.5,<4.4.0a0
-  license: BSD-3-Clause
-  license_family: BSD
-  purls:
-  - pkg:pypi/pyzmq?source=hash-mapping
-  size: 364333
-  timestamp: 1743831518152
-- conda: https://conda.anaconda.org/conda-forge/osx-arm64/pyzmq-26.4.0-py313he6960b1_0.conda
-  sha256: 0e0ee756e1fb46456ff398ef77dce595411043836bc47a92d30c9240c9fcef87
-  md5: 7f355f62656985be979c4c0003723d0a
-  depends:
-  - __osx >=11.0
-  - libcxx >=18
-  - libsodium >=1.0.20,<1.0.21.0a0
-  - python >=3.13,<3.14.0a0
-  - python >=3.13,<3.14.0a0 *_cp313
-  - python_abi 3.13.* *_cp313
-  - zeromq >=4.3.5,<4.4.0a0
-  license: BSD-3-Clause
-  license_family: BSD
-  purls:
-  - pkg:pypi/pyzmq?source=hash-mapping
-  size: 369287
-  timestamp: 1743831518822
-- conda: https://conda.anaconda.org/conda-forge/win-64/pyzmq-26.4.0-py312hd7027bb_0.conda
-  sha256: 07fbf17632c6300e53550f829f2e10d2c6f68923aa139d0618eaeadf2d0043ae
-  md5: ccfe948627071c03e36aa46d9e94bf12
-  depends:
-  - libsodium >=1.0.20,<1.0.21.0a0
-  - python >=3.12,<3.13.0a0
-  - python_abi 3.12.* *_cp312
-  - ucrt >=10.0.20348.0
-  - vc >=14.2,<15
-  - vc14_runtime >=14.29.30139
-  - zeromq >=4.3.5,<4.3.6.0a0
-  license: BSD-3-Clause
-  license_family: BSD
-  purls:
-  - pkg:pypi/pyzmq?source=hash-mapping
-  size: 363177
-  timestamp: 1743831815399
-- conda: https://conda.anaconda.org/conda-forge/win-64/pyzmq-26.4.0-py313h2100fd5_0.conda
-  sha256: a4df396a30b654c9bee979c930a982289d610b9d8fc5dd0e0b581251609c9ec0
-  md5: b4f6e525ad0101a84c79a2b444432726
-  depends:
-  - libsodium >=1.0.20,<1.0.21.0a0
-  - python >=3.13,<3.14.0a0
-  - python_abi 3.13.* *_cp313
-  - ucrt >=10.0.20348.0
-  - vc >=14.2,<15
-  - vc14_runtime >=14.29.30139
-  - zeromq >=4.3.5,<4.3.6.0a0
-  license: BSD-3-Clause
-  license_family: BSD
-  purls:
-  - pkg:pypi/pyzmq?source=hash-mapping
-  size: 369170
-  timestamp: 1743831922949
-- conda: https://conda.anaconda.org/conda-forge/linux-64/readline-8.2-h8c095d6_2.conda
-  sha256: 2d6d0c026902561ed77cd646b5021aef2d4db22e57a5b0178dfc669231e06d2c
-  md5: 283b96675859b20a825f8fa30f311446
->>>>>>> 2f2c4c5c
-  depends:
-  - __glibc >=2.17,<3.0.a0
-  - libgcc >=13
-  - libsodium >=1.0.20,<1.0.21.0a0
-  - libstdcxx >=13
-  - python >=3.12,<3.13.0a0
-  - python_abi 3.12.* *_cp312
-  - zeromq >=4.3.5,<4.4.0a0
-  license: BSD-3-Clause
-  license_family: BSD
-  purls:
-  - pkg:pypi/pyzmq?source=hash-mapping
-  size: 379554
-  timestamp: 1743831426292
-- conda: https://conda.anaconda.org/conda-forge/osx-64/pyzmq-26.4.0-py312h679dbab_0.conda
-  sha256: 9e89fab2c70a47298e72429b70cbf233d69f16f92c7dcad3b60db2e22afea00d
-  md5: 7c068120e36588fefecf8e91b1b3ae38
-  depends:
-<<<<<<< HEAD
-  - __osx >=10.13
-  - libcxx >=18
-  - libsodium >=1.0.20,<1.0.21.0a0
-  - python >=3.12,<3.13.0a0
-  - python_abi 3.12.* *_cp312
-  - zeromq >=4.3.5,<4.4.0a0
-  license: BSD-3-Clause
-  license_family: BSD
-  purls:
-  - pkg:pypi/pyzmq?source=hash-mapping
-  size: 365060
-  timestamp: 1743831517482
-- conda: https://conda.anaconda.org/conda-forge/osx-arm64/pyzmq-26.4.0-py312hf4875e0_0.conda
-  sha256: b8b41da0aac8aab5e48e62ff341374f12cd0ace7a59b80f56bc75371aa4796d5
-  md5: 1e2a85e9493ad7c892ecbca89a11837c
-=======
-  - ncurses >=6.5,<7.0a0
-  license: GPL-3.0-only
-  license_family: GPL
-  purls: []
-  size: 252359
-  timestamp: 1740379663071
-- conda: https://conda.anaconda.org/conda-forge/noarch/referencing-0.36.2-pyh29332c3_0.conda
-  sha256: e20909f474a6cece176dfc0dc1addac265deb5fa92ea90e975fbca48085b20c3
-  md5: 9140f1c09dd5489549c6a33931b943c7
-  depends:
-  - attrs >=22.2.0
-  - python >=3.9
-  - rpds-py >=0.7.0
-  - typing_extensions >=4.4.0
-  - python
-  license: MIT
-  license_family: MIT
-  purls:
-  - pkg:pypi/referencing?source=hash-mapping
-  size: 51668
-  timestamp: 1737836872415
-- conda: https://conda.anaconda.org/conda-forge/noarch/requests-2.32.3-pyhd8ed1ab_1.conda
-  sha256: d701ca1136197aa121bbbe0e8c18db6b5c94acbd041c2b43c70e5ae104e1d8ad
-  md5: a9b9368f3701a417eac9edbcae7cb737
->>>>>>> 2f2c4c5c
   depends:
   - __osx >=11.0
   - libcxx >=18
@@ -8313,13 +8183,8 @@
   timestamp: 1728377334097
 - pypi: ./
   name: upstage-des
-<<<<<<< HEAD
   version: 0.4.0
   sha256: bdb26261f86fd8911ce19ff7e99142cb776d4e4a3de0f87bf694a51a3b54087e
-=======
-  version: 0.3.3
-  sha256: 98324edf262ca721a36d23d243fa522ed77a9d1ec44d40d165983d0fda5621fb
->>>>>>> 2f2c4c5c
   requires_dist:
   - simpy>=4
   - myst-parser ; extra == 'docs'
